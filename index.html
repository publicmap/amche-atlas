--- conflicted
+++ resolved
@@ -486,20 +486,6 @@
                             }
                         },
                         {
-<<<<<<< HEAD
-                            id: 'micro-watersheds',
-                            title: 'Micro Watershed Boundaries',
-                            headerImage: 'assets/map-layer-micro-watersheds.png',
-                            description: 'Micro Watershed Boundaries',
-                            type: 'vector',
-                            url: 'https://indianopenmaps.fly.dev/micro-watersheds/priorities/slusi/{z}/{x}/{y}.pbf',
-                            sourceLayer: 'SLUSI_Priority_MicroWatersheds',
-                            maxzoom: 10,
-                            attribution: 'Source: <a href="https://soilhealth.dac.gov.in/slusi-visualisation/">Soil and Land Use Survey of India, Ministry of Agriculture and Farmers Welfare</a> - Collected by <a href="https://datameet.org">Datameet Community</a>',
-                            style: {
-                                'fill-color': 'rgba(0, 0, 0, 0)',
-                                'line-color': 'blue',
-=======
                             title: 'Rivers',
                             description: 'Rivers and streams with stream order',
                             headerImage: 'assets/map-layer-rivers.png',
@@ -512,21 +498,10 @@
                             style: {
                                 'line-color': '#0084f7',
                                 'line-opacity': 0.8,
->>>>>>> 6704a663
                                 'line-width': [
                                     'interpolate',
                                     ['linear'],
                                     ['zoom'],
-<<<<<<< HEAD
-                                    12, 2,
-                                    18, 4
-                                ]
-                            },
-                            inspect: {
-                                title: 'Micro Watershed Code',
-                                label: 'HYDRO_UNIT'
-                            }
-=======
                                     8, [
                                         'case',
                                         ['has', 'ordsh'],
@@ -552,7 +527,6 @@
                                 label: 'rivname',
                                 fields: ['bacode','ordsh'],
                                 fieldTitles: ['Basin Code','Stream Order']                         }
->>>>>>> 6704a663
                         },
                         {
                             id: 'watersheds',
@@ -582,8 +556,6 @@
                             }
                         },
                         {
-<<<<<<< HEAD
-=======
                             id: 'micro-watersheds',
                             title: 'Micro Watershed Boundaries',
                             headerImage: 'assets/map-layer-micro-watersheds.png',
@@ -623,7 +595,6 @@
                         },
                        
                         {
->>>>>>> 6704a663
                             title: 'Water Bodies',
                             description: 'Water body boundaries',
                             headerImage: 'assets/map-layer-water-bodies.png',
@@ -649,53 +620,7 @@
                                 fieldTitles: ['Village','Owner Type','Condition','Construction','Purpose',],
                             }
                         },
-<<<<<<< HEAD
-                        {
-                            title: 'Rivers',
-                            description: 'Rivers and streams with stream order',
-                            headerImage: 'assets/map-layer-rivers.png',
-                            type: 'vector',
-                            id: 'rivers',
-                            url: 'https://indianopenmaps.fly.dev/streams/wris/{z}/{x}/{y}.pbf',
-                            sourceLayer: 'wris_streams',
-                            maxzoom: 11,
-                            attribution: 'Source: <a href="https://indiawris.gov.in/wris/">India WRIS</a> - Collected by <a href="https://datameet.org">Datameet Community</a>',
-                            style: {
-                                'line-color': '#0084f7',
-                                'line-opacity': 0.8,
-                                'line-width': [
-                                    'interpolate',
-                                    ['linear'],
-                                    ['zoom'],
-                                    8, [
-                                        'case',
-                                        ['has', 'ordsh'],
-                                        ['*', 0.5, ['to-number', ['get', 'ordsh']]],
-                                        0  // default width for undefined stream order
-                                    ],
-                                    14, [
-                                        'case',
-                                        ['has', 'ordsh'],
-                                        ['*', 2, ['to-number', ['get', 'ordsh']]],
-                                        1  // default width for undefined stream order
-                                    ],
-                                    18, [
-                                        'case',
-                                        ['has', 'ordsh'],
-                                        ['*', 1, ['to-number', ['get', 'ordsh']]],
-                                        1  // default width for undefined stream order
-                                    ]
-                                ]
-                            },
-                            inspect: {
-                                title: 'Name',
-                                label: 'rivname',
-                                fields: ['bacode','ordsh'],
-                                fieldTitles: ['Basin Code','Stream Order']                         }
-                        },
-=======
                         
->>>>>>> 6704a663
                         {
                             id: 'slope-zones',
                             title: 'Slope Zoning',
