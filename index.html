<!DOCTYPE html>
<html lang="en">

<head>
    <meta charset="UTF-8">
    <meta name="viewport" content="width=device-width, initial-scale=1.0">
	<link rel="canonical" href="https://amche.in" />
	<title>amche.in - Interactive Map of Goa</title>

	<!-- SEO and Social Media Meta Tags -->
	<meta
		name="description"
		content="Explore Goa's interactive map featuring detailed cadastral boundaries, land use zones, construction sites, hill slopes, coastal zones (CZMP), and community-contributed locations. 3D terrain views, and regional development plans for comprehensive Goa mapping."
	/>
	<meta
		name="keywords"
		content="Goa maps, land use zones, cadastral maps, Goa construction sites, Goa coastal zones, CZMP, Survey of India, Goa terrain, Goa RDP, Goa hill slopes, interactive mapping, Goa community mapping, Goa land records"
	/>

	<!-- Open Graph Meta Tags for Social Media -->
	<meta property="og:title" content="amche.in - Interactive Map of Goa" />
	<meta
		property="og:description"
		content="Explore and contribute to the various layers of Goa's community maintained GIS map platform. Layers include cadastral boundaries, land use zones, construction sites, hill slopes, coastal regulation zones (CZMP), regional development plans along with user contributed map annotations."
	<meta property="og:type" content="website" />
	<meta property="og:url" content="https://amche.in" />
	<meta property="og:image" content="https://amche.in/assets/og_image.jpg" />
	<meta property="og:site_name" content="amche.in" />
	<meta property="og:locale" content="en_IN" />

	<!-- Twitter Card Meta Tags -->
	<meta name="twitter:card" content="summary_large_image" />
	<meta name="twitter:title" content="amche.in - Interactive Map of Goa" />
	<meta
		name="twitter:description"
		content="Explore and contribute to the various layers of Goa's community maintained GIS map platform. Layers include cadastral boundaries, land use zones, construction sites, hill slopes, coastal regulation zones (CZMP), regional development plans along with user contributed map annotations."
	/>
	<meta name="twitter:image" content="https://amche.in/assets/og_image.jpg" />

    <!-- Tailwind CSS via CDN -->
    <script src="https://cdn.tailwindcss.com"></script>

    <!-- Mapbox GL JS -->
    <link href='https://api.mapbox.com/mapbox-gl-js/v3.9.2/mapbox-gl.css' rel='stylesheet' />
    <script src='https://api.mapbox.com/mapbox-gl-js/v3.9.2/mapbox-gl.js'></script>

    <!-- Add Mapbox Geocoder CSS and JS -->
    <script
        src="https://api.mapbox.com/mapbox-gl-js/plugins/mapbox-gl-geocoder/v5.0.3/mapbox-gl-geocoder.min.js"></script>
    <link rel="stylesheet"
        href="https://api.mapbox.com/mapbox-gl-js/plugins/mapbox-gl-geocoder/v5.0.3/mapbox-gl-geocoder.css"
        type="text/css">

    <!-- Open Sans font -->
    <link rel="preconnect" href="https://fonts.googleapis.com">
    <link rel="preconnect" href="https://fonts.gstatic.com" crossorigin>
    <link href="https://fonts.googleapis.com/css2?family=Open+Sans:ital,wght@0,300..800;1,300..800&display=swap"
        rel="stylesheet">

    <link rel="stylesheet" href="styles.css">

    <!-- Add jQuery -->
    <script src="https://code.jquery.com/jquery-3.7.1.min.js"></script>
    <script src="map-layer-controls.js"></script>
    <script src="geolocation-control.js"></script>
    <script src="mapbox-gl-view-control.js"></script>

</head>

<body class="flex flex-col">
    <!-- Header -->
    <header class="bg-gray-900 text-white p-4 flex justify-between items-center">
        <div class="flex items-center gap-4">
            <h1 class="text-l"><a href="https://amche.in" class="text-white hover:underline">amche.in</a></h1>
            <a href="/sound/index.html" onclick="navigateToSound(event)" class="text-white hover:text-gray-300"
                title="Sound Map">
                <svg class="w-4 h-4" fill="currentColor" viewBox="0 0 20 20">
                    <path
                        d="M9.383 3.076A1 1 0 0110 4v12a1 1 0 01-1.707.707L4.586 13H2a1 1 0 01-1-1V8a1 1 0 011-1h2.586l3.707-3.707a1 1 0 011.09-.217zM14.657 2.929a1 1 0 011.414 0A9.972 9.972 0 0119 10a9.972 9.972 0 01-2.929 7.071 1 1 0 01-1.414-1.414A7.971 7.971 0 0017 10c0-2.21-.894-4.208-2.343-5.657a1 1 0 010-1.414zm-2.829 2.828a1 1 0 011.415 0A5.983 5.983 0 0115 10a5.984 5.984 0 01-1.757 4.243 1 1 0 01-1.415-1.415A3.984 3.984 0 0013 10a3.983 3.983 0 00-1.172-2.828 1 1 0 010-1.415z" />
                </svg>
            </a>
        </div>
        <div class="flex gap-4">
            <a href="https://github.com/publicmap/amche-goa" class="text-sm hover:underline">Source</a>
            <a href="https://forms.gle/8J4HTJMUM1thWpGK9" target="_blank" class="text-sm hover:underline">Feedback</a>
        </div>
    </header>

    <!-- Map Container -->
    <main class="flex-grow relative">
        <div id="map"></div>
        <div id="edit-mode-control"
            class="mapboxgl-ctrl mapboxgl-ctrl-group absolute bottom-10 right-0 z-10 bg-white rounded shadow-md mr-2">
            <button id="edit-mode-toggle" class="px-2 py-1 text-sm flex items-center justify-center hover:bg-blue-500"
                title="Toggle Edit Mode">
                📌
            </button>
        </div>
    </main>

    <script>

//FIXME: move this function to a utils
function getQueryParameters() {
    const queryString = window.location.search;
    const urlParams = new URLSearchParams(queryString);
    const params = {};

    // Iterate through all entries in the URLSearchParams object
    for (const [key, value] of urlParams.entries()) {
        params[key] = value;
    }

    return params; // Return the object containing all query parameters
}


        mapboxgl.accessToken = 'pk.eyJ1IjoicGxhbmVtYWQiLCJhIjoiY2l3ZmNjNXVzMDAzZzJ0cDV6b2lkOG9odSJ9.eep6sUoBS0eMN4thZUWpyQ'; // Mapbox Token by @planemad. Migrate to community token.

        // Initialize the map
        // Mapbox Studio style https://www.mapbox.com/studio/styles/planemad/cm3gyibd3004x01qz08rohcsg/
        // Camera position http://localhost:53662/#9.99/15.4121/73.9414/69.6/56
        const map = new mapboxgl.Map({
            container: 'map',
            style: 'mapbox://styles/planemad/cm3gyibd3004x01qz08rohcsg',
            center: [73.9414, 15.4121],
            zoom: 9.99,
            hash: true,
            attributionControl: false
        });

        // Add attribution control
        map.addControl(new mapboxgl.AttributionControl({
            compact: true
        }), 'bottom-right');

        // Add the geocoder control
        // https://docs.mapbox.com/mapbox-gl-js/example/mapbox-gl-geocoder/
        // https://github.com/mapbox/mapbox-gl-geocoder/blob/main/API.md
        const geocoder = new MapboxGeocoder({
            accessToken: mapboxgl.accessToken,
            mapboxgl: mapboxgl,
            collapsed: true,
            clearOnBlur: true,
            marker: false,
            countries: 'in',
            worldview: 'in', // Restrict to India
            types: 'place,locality,postcode',
            placeholder: 'Search Places',// India bounding box
            proximity: {
                longitude: 73.87916,
                latitude: 15.26032
            }, // Bias results toward Goa
        });


        // Add 3D terrain
        map.on('load', () => {
            // Only add terrain if not already in style
            const style = map.getStyle();
            const hasTerrain = style.sources && style.sources['mapbox-dem'];

            if (!hasTerrain) {
                map.addSource('mapbox-dem', {
                    'type': 'raster-dem',
                    'url': 'mapbox://mapbox.mapbox-terrain-dem-v1',
                    'tileSize': 512,
                    'maxzoom': 14
                });

                map.setTerrain({
                    'source': 'mapbox-dem',
                    'exaggeration': 1.5
                });
            }

            // Add geocoder control
            map.addControl(geocoder, 'top-right');

            // Initialize geolocation
            new GeolocationManager(map);

            // Add view control
            map.addControl(new ViewControl(), 'top-right');

            // Add OpenStreetMap source and layer
            map.addSource('osm', {
                'type': 'raster',
                'tiles': [
                    'https://tile.openstreetmap.org/{z}/{x}/{y}.png'
                ],
                'tileSize': 512,
                'attribution': '© OpenStreetMap contributors'
            });

            map.addLayer({
                'id': 'osm-tiles',
                'type': 'raster',
                'source': 'osm',
                'layout': {
                    'visibility': 'none'  // Hidden by default
                },
                'paint': {
                    'raster-opacity': 1
                }
            });  // Insert before building layer to show 3D buildings on top



            // First fetch the GeoJSON data
            fetch('https://gist.githubusercontent.com/planemad/ddca6df1de5ccf1b1663a5b7ab161b93/raw/46846b9da3964febabc044786a9b7a3b72840720/goa-construction-project-sites.geojson')
                .then(response => response.json())
                .then(geojsonData => {

                    // Put Layers in a variable, we may want to move this to a separate file or so.
                    let layersConfig = [
                        {
                            title: 'Community Pins',
                            description: 'Pin your notes on the map for the rest of the community to see',
                            headerImage: 'assets/map-layer-pins.png',
                            type: 'markers',
                            id: 'community-pins',
                            dataUrl: 'https://docs.google.com/spreadsheets/d/1Y0l4aSIdks8G3lmxSxSKxuzLoARL-FCiYbTL9a0b3O0/gviz/tq?tqx=out:json&tq&gid=0',
                            attribution: 'Source: Collected by amche.in | <a href="https://docs.google.com/spreadsheets/d/1Y0l4aSIdks8G3lmxSxSKxuzLoARL-FCiYbTL9a0b3O0/edit?resourcekey=&gid=485622101#gid=485622101">View Source Spreadsheet</a>',
                            style: {
                                'circle-color': '#FF4136',
                                'circle-radius': 8
                            },
                            inspect: {
                                title: 'Pin Details',
                                label: 'name',
                                fields: ['Location Name', 'Additional Notes (optional)', 'Timestamp_ago'],
                                fieldTitles: ['Name', 'Notes', 'Added'],
                            }
                        },
                        {
                            title: 'Survey Plot Boundaries',
                            description: 'Cadastral Boundaries',
                            headerImage: 'assets/map-layer-survey.png',
                            type: 'vector',
                            id: 'goa-cadastral',
                            url: 'https://indianopenmaps.fly.dev/not-so-open/cadastrals/goa/bhunaksha/{z}/{x}/{y}.pbf',
                            sourceLayer: 'Goa_Bhunaksha_Cadastrals',
                            attribution: 'Source: <a href="https://bhunaksha.goa.gov.in/bhunaksha/">Goa Bhunaksha</a> - Collected by <a href="https://datameet.org">Datameet Community</a>',
                            style: {
<<<<<<< HEAD
                                'fill-color': 'green',
                                'fill-opacity': 1,
                                'line-color': 'yellow',
                                'line-width': 2
=======
                                color: 'hsla(0, 0%, 33%, .8)',
                                width: 1,
                                fillOpacity: 0.2
>>>>>>> 3c76775e
                            },
                            initiallyChecked: true,
                            inspect: {
                                id: 'id',
                                title: 'Survey Number',
                                label: 'kide',
                                fields: ['VillageNam', 'TalName'],
                                fieldTitles: ['Village', 'Taluk'],
                                customHtml: 'Source: <a href="https://bhunaksha.goa.gov.in/bhunaksha/" target="_blank">Bhunaksha Goa</a> | <a href="https://goaonline.gov.in/Appln/Uil/DeptServices?__DocId=REV&__ServiceId=REV31" target="_blank">View RoR</a>'
                            }
                        },
                        {
<<<<<<< HEAD
                            title: 'Forests',
                            description: 'Forest beat boundaries',
                            headerImage: 'assets/map-layer-survey.png',
                            type: 'vector',
                            id: 'india-forest',
                            url: 'https://indianopenmaps.fly.dev/not-so-open/forests/bharatmaps/{z}/{x}/{y}.pbf',
                            sourceLayer: 'Bharatmaps_RFA',
                            opacity: 0.7,
                            attribution: 'Source: <a href="https://bharatmaps.gov.in/">Bharatmaps</a> - Collected by <a href="https://datameet.org">Datameet Community</a>',
                            style: {
                                'line-color': 'green',
                                'line-width': 1,
                                'fill-opacity': 0.7,
                                'fill-color': 'green'
                            },
                            inspect: {
                                id: 'objectid',
                                title: 'Forest Range',
                                label: 'beat_name',
                                customHtml: 'Source: <a href="https://bhunaksha.goa.gov.in/bhunaksha/" target="_blank">Bhunaksha Goa</a> | <a href="https://goaonline.gov.in/Appln/Uil/DeptServices?__DocId=REV&__ServiceId=REV31" target="_blank">View RoR</a>'
                            }
                        },
                        {
                            title: 'Hill Slopes',
                            description: 'Select Slope Source:',
=======
                            id: 'slope-zones',
                            title: 'Slope Zoning',
                            description: 'Slope zone classification using terrain data',
                            type: 'layer-group',
>>>>>>> 3c76775e
                            headerImage: 'assets/map-layer-slope.png',
                            legendImage: 'assets/map-layer-slope-legend.png',
                            groups: [
                                {
                                    id: 'cartodem-2-5-m',
                                    title: 'ISRO CartoDEM 2.5m (Partial)',
                                    attribution: 'https://bhuvan-app3.nrsc.gov.in/data/',
                                    location: 'Guirim'
                                },
                                {
                                    id: 'nasadem-30-m',
                                    title: 'NASA NASADEM 30m',
                                    attribution: 'https://asterweb.jpl.nasa.gov/gdem.asp',
                                    location: 'Goa'
                                },
                                {
                                    id: 'aster slope',
                                    title: 'NASA Aster 30m (Goa Coast)',
                                    attribution: 'https://gdemdl.aster.jspacesystems.or.jp/index_en.html',
                                    location: 'Panaji'
                                }
                            ]
                        },
                        {
                            title: 'Landuse Zoning Plans',
                            description: 'Regional Development Plans 2021',
                            headerImage: 'assets/map-layer-rdp.png',
                            legendImage: 'assets/map-layer-rdp-legend.jpg',
                            type: 'tms',
                            id: 'goa-rdp-map',
                            url: 'https://mapwarper.net/mosaics/tile/2054/{z}/{x}/{y}.png',
                            attribution: 'RDP 2021 plans from Goa TCP https://tcp.goa.gov.in/',
                            initiallyChecked: true
                        },
                        {
                            title: 'SOI Toposheets',
                            description: 'Survey of India',
                            headerImage: 'assets/map-layer-soi.png',
                            legendImage: 'assets/map-layer-soi-legend.png',
                            type: 'tms',
                            id: 'goa-soi-map',
                            url: 'https://indianopenmaps.fly.dev/soi/osm/{z}/{x}/{y}.webp',
                            attribution: 'Open Series Toposheets from Survey of India https://onlinemaps.surveyofindia.gov.in/FreeMapSpecification.aspx',
                        },
                        {
                            title: 'Goa CZMP',
                            description: 'Coastal Zone Management Plan 2019',
                            headerImage: 'assets/map-layer-czmp.png',
                            legendImage: 'assets/map-layer-czmp-legend.jpg',
                            type: 'tms',
                            id: 'goa-czmp-map',
                            url: 'https://indianopenmaps.fly.dev/not-so-open/coastal/goa/regulation/ncscm/{z}/{x}/{y}.webp',
                            attribution: 'Source: <a href="https://czmp.ncscm.res.in/">National Center For Sustainable Coastal Management</a> - Collected by <a href="https://datameet.org">Datameet Community</a>'
                        },
                        {
                            title: 'OpenStreetMap',
                            description: 'OpenStreetMap Data',
                            headerImage: 'assets/map-layer-osm.png',
                            type: 'osm',
                            layers: [
                                {
                                    id: 'osm-tiles',
                                    label: 'OpenStreetMap',
                                    sourceUrl: 'https://www.openstreetmap.org/copyright',
                                    location: 'Panaji'
                                }
                            ]
                        },
                        {
                            title: 'Construction Sites',
                            description: 'Construction Project Sites',
                            headerImage: 'assets/map-layer-construction.png',
                            type: 'geojson',
                            id: 'construction-sites',
                            data: geojsonData,
                            attribution: 'Construction project sites in Goa',
                            style: {
                                fill: false,
                                line: {
                                    color: '#ff0000',
                                    width: 2
                                },
                                label: {
                                    color: '#000000',
                                    size: 12,
                                    haloColor: '#ffffff',
                                    haloWidth: 2
                                }
                            }
                        },
                        {
                            title: '3D Terrain',
                            description: 'Terrain Controls',
                            headerImage: 'assets/map-layer-terrain.png',
                            type: 'terrain',
                            initiallyChecked: true
                        }
                    ];
                    
                    // if the layers= query parameter is set, handle setting initiallyChecked on those layers
                    const queryParams = getQueryParameters();
                    if (queryParams.layers) {
                        const activeLayers = queryParams.layers.split(',').map(s => s.trim());
                        console.log('active layers', activeLayers);
                        layersConfig = layersConfig.map(layer => {
                            layer.initiallyChecked = activeLayers.includes(layer.id);
                            return layer;
                        });
                    }
                    console.log('layers config', layersConfig);
                    // Add layer control with multiple groups including GeoJSON
                    const layerControl = new MapLayerControl(layersConfig);

                    map.addControl(layerControl, 'top-left');
                })
                .catch(error => console.error('Error loading GeoJSON:', error));

            // Add navigation controls
            map.addControl(new mapboxgl.NavigationControl({
                showCompass: true,
                showZoom: false
            }));

            // Only set camera position if there's no hash in URL
            if (!window.location.hash) {
                setTimeout(() => {
                    map.flyTo({
                        center: [73.8274, 15.4406],
                        zoom: 9,
                        pitch: 28,
                        bearing: 0,
                        duration: 4000,
                        essential: true,
                        curve: 1.42,
                        speed: 0.6
                    });
                }, 2000);
            }

            // Update the load event handler to click both buttons
            setTimeout(() => {
                const controls = document.querySelectorAll('.layer-control button');
                controls.forEach(button => button.click());
            }, 500);


        });
    </script>
    <!-- Google tag (gtag.js) -->
    <script>
        if (window.location.hostname === 'amche.in') {
            // Load Google Analytics
            const gtagScript = document.createElement('script');
            gtagScript.async = true;
            gtagScript.src = 'https://www.googletagmanager.com/gtag/js?id=G-FBVGZ4HJV0';
            document.head.appendChild(gtagScript);
            window.dataLayer = window.dataLayer || [];
            function gtag() { dataLayer.push(arguments); }
            gtag('js', new Date());
            gtag('config', 'G-FBVGZ4HJV0');
            // Load Hotjar
            (function (h, o, t, j, a, r) {
                h.hj = h.hj || function () { (h.hj.q = h.hj.q || []).push(arguments) };
                h._hjSettings = { hjid: 5234909, hjsv: 6 };
                a = o.getElementsByTagName('head')[0];
                r = o.createElement('script'); r.async = 1;
                r.src = t + h._hjSettings.hjid + j + h._hjSettings.hjsv;
                a.appendChild(r);
            })(window, document, 'https://static.hotjar.com/c/hotjar-', '.js?sv=');
        }
    </script>
    <script>
        function navigateToSound(event) {
            event.preventDefault();
            const currentHash = window.location.hash;
            const baseUrl = window.location.origin;
            window.location.href = `${baseUrl}/sound/${currentHash}`;
        }
    </script>
</body>

</html><|MERGE_RESOLUTION|>--- conflicted
+++ resolved
@@ -243,16 +243,9 @@
                             sourceLayer: 'Goa_Bhunaksha_Cadastrals',
                             attribution: 'Source: <a href="https://bhunaksha.goa.gov.in/bhunaksha/">Goa Bhunaksha</a> - Collected by <a href="https://datameet.org">Datameet Community</a>',
                             style: {
-<<<<<<< HEAD
                                 'fill-color': 'green',
-                                'fill-opacity': 1,
                                 'line-color': 'yellow',
                                 'line-width': 2
-=======
-                                color: 'hsla(0, 0%, 33%, .8)',
-                                width: 1,
-                                fillOpacity: 0.2
->>>>>>> 3c76775e
                             },
                             initiallyChecked: true,
                             inspect: {
@@ -265,7 +258,6 @@
                             }
                         },
                         {
-<<<<<<< HEAD
                             title: 'Forests',
                             description: 'Forest beat boundaries',
                             headerImage: 'assets/map-layer-survey.png',
@@ -289,14 +281,10 @@
                             }
                         },
                         {
-                            title: 'Hill Slopes',
-                            description: 'Select Slope Source:',
-=======
                             id: 'slope-zones',
                             title: 'Slope Zoning',
                             description: 'Slope zone classification using terrain data',
                             type: 'layer-group',
->>>>>>> 3c76775e
                             headerImage: 'assets/map-layer-slope.png',
                             legendImage: 'assets/map-layer-slope-legend.png',
                             groups: [
