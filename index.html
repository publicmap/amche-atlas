<!DOCTYPE html>
<html lang="en">

<head>
    <meta charset="UTF-8">
    <meta name="viewport" content="width=device-width, initial-scale=1.0">
	<link rel="canonical" href="https://amche.in" />
	<title>amche.in - Interactive Map of Goa</title>

	<!-- SEO and Social Media Meta Tags -->
	<meta
		name="description"
		content="Explore Goa's interactive map featuring detailed cadastral boundaries, land use zones, construction sites, hill slopes, coastal zones (CZMP), and community-contributed locations. 3D terrain views, and regional development plans for comprehensive Goa mapping."
	/>
	<meta
		name="keywords"
		content="Goa maps, land use zones, cadastral maps, Goa construction sites, Goa coastal zones, CZMP, Survey of India, Goa terrain, Goa RDP, Goa hill slopes, interactive mapping, Goa community mapping, Goa land records"
	/>

	<!-- Open Graph Meta Tags for Social Media -->
	<meta property="og:title" content="amche.in - Interactive Map of Goa" />
	<meta
		property="og:description"
		content="Explore and contribute to the various layers of Goa's community maintained GIS map platform. Layers include cadastral boundaries, land use zones, construction sites, hill slopes, coastal regulation zones (CZMP), regional development plans along with user contributed map annotations."
	<meta property="og:type" content="website" />
	<meta property="og:url" content="https://amche.in" />
	<meta property="og:image" content="https://amche.in/assets/og_image.jpg" />
	<meta property="og:site_name" content="amche.in" />
	<meta property="og:locale" content="en_IN" />

	<!-- Twitter Card Meta Tags -->
	<meta name="twitter:card" content="summary_large_image" />
	<meta name="twitter:title" content="amche.in - Interactive Map of Goa" />
	<meta
		name="twitter:description"
		content="Explore and contribute to the various layers of Goa's community maintained GIS map platform. Layers include cadastral boundaries, land use zones, construction sites, hill slopes, coastal regulation zones (CZMP), regional development plans along with user contributed map annotations."
	/>
	<meta name="twitter:image" content="https://amche.in/assets/og_image.jpg" />

    <!-- Tailwind CSS via CDN -->
    <script src="https://cdn.tailwindcss.com"></script>

    <!-- Mapbox GL JS -->
    <link href='https://api.mapbox.com/mapbox-gl-js/v3.9.2/mapbox-gl.css' rel='stylesheet' />
    <script src='https://api.mapbox.com/mapbox-gl-js/v3.9.2/mapbox-gl.js'></script>

    <!-- Add Mapbox Geocoder CSS and JS -->
    <script
        src="https://api.mapbox.com/mapbox-gl-js/plugins/mapbox-gl-geocoder/v5.0.3/mapbox-gl-geocoder.min.js"></script>
    <link rel="stylesheet"
        href="https://api.mapbox.com/mapbox-gl-js/plugins/mapbox-gl-geocoder/v5.0.3/mapbox-gl-geocoder.css"
        type="text/css">

    <!-- Open Sans font -->
    <link rel="preconnect" href="https://fonts.googleapis.com">
    <link rel="preconnect" href="https://fonts.gstatic.com" crossorigin>
    <link href="https://fonts.googleapis.com/css2?family=Open+Sans:ital,wght@0,300..800;1,300..800&display=swap"
        rel="stylesheet">

    <!-- Shoelace Components -->
    <script type="module" src="https://cdn.jsdelivr.net/npm/@shoelace-style/shoelace@2.19.1/cdn/shoelace.js"></script>
    <link rel="stylesheet" href="https://cdn.jsdelivr.net/npm/@shoelace-style/shoelace@2.19.1/cdn/themes/light.css" />

    <link rel="stylesheet" href="styles.css">

    <!-- Add jQuery -->
    <script src="https://code.jquery.com/jquery-3.7.1.min.js"></script>
    <script type="module" src="map-layer-controls.js"></script>
    <script src="geolocation-control.js"></script>
    <script src="mapbox-gl-view-control.js"></script>

</head>

<body class="flex flex-col h-screen">
    <!-- Header -->
    <header class="bg-gray-900 text-white p-4 flex justify-between items-center">
        <div class="flex items-center gap-4">
            <h1 class="text-l"><a href="https://amche.in" class="text-white hover:underline">amche.in</a></h1>
            <a href="/sound/index.html" onclick="navigateToSound(event)" class="text-white hover:text-gray-300"
                title="Sound Map">
                <svg class="w-4 h-4" fill="currentColor" viewBox="0 0 20 20">
                    <path
                        d="M9.383 3.076A1 1 0 0110 4v12a1 1 0 01-1.707.707L4.586 13H2a1 1 0 01-1-1V8a1 1 0 011-1h2.586l3.707-3.707a1 1 0 011.09-.217zM14.657 2.929a1 1 0 011.414 0A9.972 9.972 0 0119 10a9.972 9.972 0 01-2.929 7.071 1 1 0 01-1.414-1.414A7.971 7.971 0 0017 10c0-2.21-.894-4.208-2.343-5.657a1 1 0 010-1.414zm-2.829 2.828a1 1 0 011.415 0A5.983 5.983 0 0115 10a5.984 5.984 0 01-1.757 4.243 1 1 0 01-1.415-1.415A3.984 3.984 0 0013 10a3.983 3.983 0 00-1.172-2.828 1 1 0 010-1.415z" />
                </svg>
            </a>
        </div>
        <div class="flex gap-4">
            <a href="https://github.com/publicmap/amche-goa" class="text-sm hover:underline">Source</a>
            <a href="https://forms.gle/8J4HTJMUM1thWpGK9" target="_blank" class="text-sm hover:underline">Feedback</a>
        </div>
    </header>

    <!-- Add the floating drawer toggle button -->
    <sl-icon-button 
        name="list" 
        id="open-drawer" 
        class="fixed top-20 left-4 z-10 bg-white rounded-full shadow-lg hover:bg-gray-100" 
        style="font-size: 1.5rem; padding: 8px;"
    ></sl-icon-button>

    <!-- Wrap main content in a container -->
    <div class="flex flex-grow relative h-full">
        <!-- Map Container -->
        <main class="flex-grow relative h-full">
            <div id="map" style="width: 100%; height: 100%;"></div>
            <!-- Add drawer inside the map container -->
            <sl-drawer id="map-controls-drawer" label="Map controls" placement="start" class="drawer-placement-start" contained>
                <!-- Loading state using Shoelace components -->
                <div id="layer-controls-loader" class="p-4">
                    <div class="flex flex-col gap-4" id="skeleton-container">
                        <!-- Skeletons will be added here dynamically -->
                    </div>
                </div>
                <div id="layer-controls-container" class="hidden"></div>
            </sl-drawer>
            
            <div id="edit-mode-control"
                class="mapboxgl-ctrl mapboxgl-ctrl-group absolute bottom-10 right-0 z-10 bg-white rounded shadow-md mr-2">
                <button id="edit-mode-toggle" class="px-2 py-1 text-sm flex items-center justify-center hover:bg-blue-500"
                    title="Toggle Edit Mode">
                    📌
                </button>
            </div>
        </main>
    </div>

    <script>

//FIXME: move this function to a utils
function getQueryParameters() {
    const queryString = window.location.search;
    const urlParams = new URLSearchParams(queryString);
    const params = {};

    // Iterate through all entries in the URLSearchParams object
    for (const [key, value] of urlParams.entries()) {
        params[key] = value;
    }

    return params; // Return the object containing all query parameters
}


        mapboxgl.accessToken = 'pk.eyJ1IjoicGxhbmVtYWQiLCJhIjoiY2l3ZmNjNXVzMDAzZzJ0cDV6b2lkOG9odSJ9.eep6sUoBS0eMN4thZUWpyQ'; // Mapbox Token by @planemad. Migrate to community token.

        // Initialize the map
        // Mapbox Studio style https://www.mapbox.com/studio/styles/planemad/cm3gyibd3004x01qz08rohcsg/
        // Camera position http://localhost:53662/#9.99/15.4121/73.9414/69.6/56
        const map = new mapboxgl.Map({
            container: 'map',
            style: 'mapbox://styles/planemad/cm3gyibd3004x01qz08rohcsg',
            center: [73.9414, 15.4121],
            zoom: 9.99,
            hash: true,
            attributionControl: false
        });

        // Add attribution control
        map.addControl(new mapboxgl.AttributionControl({
            compact: true
        }), 'bottom-right');

        // Add the geocoder control
        // https://docs.mapbox.com/mapbox-gl-js/example/mapbox-gl-geocoder/
        // https://github.com/mapbox/mapbox-gl-geocoder/blob/main/API.md
        const geocoder = new MapboxGeocoder({
            accessToken: mapboxgl.accessToken,
            mapboxgl: mapboxgl,
            collapsed: true,
            clearOnBlur: true,
            marker: false,
            countries: 'in',
            worldview: 'in', // Restrict to India
            types: 'place,locality,postcode',
            placeholder: 'Search Places',// India bounding box
            proximity: {
                longitude: 73.87916,
                latitude: 15.26032
            }, // Bias results toward Goa
        });


        // Add 3D terrain
        map.on('load', () => {
            // Only add terrain if not already in style
            const style = map.getStyle();
            const hasTerrain = style.sources && style.sources['mapbox-dem'];

            if (!hasTerrain) {
                map.addSource('mapbox-dem', {
                    'type': 'raster-dem',
                    'url': 'mapbox://mapbox.mapbox-terrain-dem-v1',
                    'tileSize': 512,
                    'maxzoom': 14
                });

                map.setTerrain({
                    'source': 'mapbox-dem',
                    'exaggeration': 1.5
                });
            }

            // Add geocoder control
            map.addControl(geocoder, 'top-right');

            // Initialize geolocation
            new GeolocationManager(map);

            // Add view control
            map.addControl(new ViewControl(), 'top-right');

            // Add OpenStreetMap source and layer
            map.addSource('osm', {
                'type': 'raster',
                'tiles': [
                    'https://tile.openstreetmap.org/{z}/{x}/{y}.png'
                ],
                'tileSize': 512,
                'attribution': '© OpenStreetMap contributors'
            });

            map.addLayer({
                'id': 'osm-tiles',
                'type': 'raster',
                'source': 'osm',
                'layout': {
                    'visibility': 'none'  // Hidden by default
                },
                'paint': {
                    'raster-opacity': 1
                }
            });  // Insert before building layer to show 3D buildings on top



            // First fetch the GeoJSON data
            fetch('https://gist.githubusercontent.com/planemad/ddca6df1de5ccf1b1663a5b7ab161b93/raw/46846b9da3964febabc044786a9b7a3b72840720/goa-construction-project-sites.geojson')
                .then(response => response.json())
                .then(geojsonData => {

                    // Put Layers in a variable, we may want to move this to a separate file or so.
                    let layersConfig = [
                        {
                            title: 'Community Pins',
                            description: 'Pin your notes on the map for the rest of the community to see',
                            headerImage: 'assets/map-layer-pins.png',
                            type: 'markers',
                            id: 'community-pins',
                            dataUrl: 'https://docs.google.com/spreadsheets/d/1Y0l4aSIdks8G3lmxSxSKxuzLoARL-FCiYbTL9a0b3O0/gviz/tq?tqx=out:json&tq&gid=0',
                            attribution: 'Source: Collected by amche.in | <a href="https://docs.google.com/spreadsheets/d/1Y0l4aSIdks8G3lmxSxSKxuzLoARL-FCiYbTL9a0b3O0/edit?resourcekey=&gid=485622101#gid=485622101">View Source Spreadsheet</a>',
                            style: {
                                'circle-color': '#FF4136',
                                'circle-radius': 8
                            },
                            inspect: {
                                title: 'Pin Details',
                                label: 'name',
                                fields: ['Location Name', 'Additional Notes (optional)', 'Timestamp_ago'],
                                fieldTitles: ['Name', 'Notes', 'Added'],
                            }
                        },
                        {
                            id: 'goa-local-body',
                            title: 'Local Body Boundaries',
                            description: '<span style="display: inline-block; width: 30px; height: 12px; border: 3px dashed hsl(269, 100%, 45%);margin-right:5px"></span>Municipal Boundaries <br><span style="display: inline-block; width: 30px; height: 12px; border: 1px dashed hsl(269, 100%, 45%);margin-right:5px"></span>Panchayat Boundaries',
                            headerImage: 'assets/map-layer-local-boundaries.png',
                            type: 'layer-group',
                            groups: [
                                {
                                    id: 'goa-local-body',
                                    title: 'Bhuvan Panchayat',
                                    attribution: 'https://grammanchitra.gov.in/gm4MVC',
                                }
                            ],
                            initiallyChecked: true,
                        },
                        {
                            id: 'slope-zones',
                            title: 'Slope Zoning',
                            description: 'Slope zone classification using terrain data',
                            type: 'layer-group',
                            headerImage: 'assets/map-layer-slope.png',
                            legendImage: 'assets/map-layer-slope-legend.png',
                            groups: [
                                {
                                    id: 'nasadem-30-m',
                                    title: 'NASA NASADEM 30m',
                                    attribution: 'https://asterweb.jpl.nasa.gov/gdem.asp',
                                    location: 'Goa'
                                },
                                {
                                    id: 'cartodem-2-5-m',
                                    title: 'ISRO CartoDEM 2.5m (Partial)',
                                    attribution: 'https://bhuvan-app3.nrsc.gov.in/data/',
                                    location: 'Guirim'
                                },
                                {
                                    id: 'aster slope',
                                    title: 'NASA Aster 30m (Goa Coast)',
                                    attribution: 'https://gdemdl.aster.jspacesystems.or.jp/index_en.html',
                                    location: 'Panaji'
                                }
                            ]
                        },
                        {
                            title: 'Survey Plot Boundaries',
                            description: 'Cadastral Boundaries',
                            headerImage: 'assets/map-layer-survey.png',
                            type: 'vector',
                            id: 'goa-cadastral',
                            url: 'https://indianopenmaps.fly.dev/not-so-open/cadastrals/goa/bhunaksha/{z}/{x}/{y}.pbf',
                            sourceLayer: 'Goa_Bhunaksha_Cadastrals',
                            maxzoom: 16,
                            attribution: 'Source: <a href="https://bhunaksha.goa.gov.in/bhunaksha/">Goa Bhunaksha</a> - Collected by <a href="https://datameet.org">Datameet Community</a>',
                            style: {
                                'fill-color': [
                                    'interpolate',
                                    ['linear'],
                                    ['zoom'],
                                    13, 'rgba(0, 0, 0, 0)',
                                    16, 'rgba(0, 0, 0, 0.5)'
                                ],
                                'line-color': 'black',
                                'line-width': [
                                    'interpolate',
                                    ['linear'],
                                    ['zoom'],
                                    14, [
                                        'case',
                                        ['boolean', ['feature-state', 'selected'], false],
                                        2,
                                        ['boolean', ['feature-state', 'hover'], false],
                                        1.5,
                                        0
                                    ],
                                    18, [
                                        'case',
                                        ['boolean', ['feature-state', 'selected'], false],
                                        6,
                                        ['boolean', ['feature-state', 'hover'], false],
                                        5,
                                        .5
                                    ]
                                ]
                            },
                            initiallyChecked: true,
                            inspect: {
                                id: 'id',
                                title: 'Survey Number',
                                label: 'kide',
                                fields: ['VillageNam', 'TalName'],
                                fieldTitles: ['Village', 'Taluk'],
                                customHtml: 'Source: <a href="https://bhunaksha.goa.gov.in/bhunaksha/" target="_blank">Bhunaksha Goa</a> | <a href="https://goaonline.gov.in/Appln/Uil/DeptServices?__DocId=REV&__ServiceId=REV31" target="_blank">View RoR</a>'
                            }
                        },
                        {
                            title: 'Reserve Forests',
                            description: 'Forest beat boundaries',
                            headerImage: 'assets/map-layer-forest.png',
                            type: 'vector',
                            id: 'india-forest',
                            url: 'https://indianopenmaps.fly.dev/not-so-open/forests/beats/fsi/{z}/{x}/{y}.pbf',
                            sourceLayer: 'FSI_Beats',
                            maxzoom: 11,
                            attribution: 'Source: <a href="https://bharatmaps.gov.in/BharatMaps/Home/Map">Bharatmaps/Forest Survey of India</a> - Collected by <a href="https://datameet.org">Datameet Community</a>',
                            style: {
                                'line-color': '#006400',
                                'line-width': [
                                    'interpolate',
                                    ['linear'],
                                    ['zoom'],
                                    14, [
                                        'case',
                                        ['boolean', ['feature-state', 'selected'], false],
                                        4,
                                        ['boolean', ['feature-state', 'hover'], false],
                                        3,
                                        1
                                    ],
                                    18, [
                                        'case',
                                        ['boolean', ['feature-state', 'selected'], false],
                                        8,
                                        ['boolean', ['feature-state', 'hover'], false],
                                        5,
                                        .5
                                    ]
                                ],
                                'fill-color': 'green'
                            },
                            inspect: {
                                id: 'OBJECTID_12',
                                title: 'Forest Range',
                                label: 'Beat_Name',
                                fields: ['Range'],
                                customHtml: 'Source: <a href="https://bhunaksha.goa.gov.in/bhunaksha/" target="_blank">Bharatmaps</a>'
                            }
                        },
                        {
                            title: 'Landuse Zoning Plans',
                            description: 'Regional Development Plan for Goa 2021 (RDP-2021) prepared by the <a href="https://tcp.goa.gov.in/">Goa Town & Country Planning Department</a> and <a href="https://tcp.goa.gov.in/regional-plan-for-goa-2021">notified</a> as per <a href="https://indiankanoon.org/doc/3192342/">The Goa, Daman and Diu Town and Country Planning Act 1974</a>',
                            headerImage: 'assets/map-layer-rdp.png',
                            legendImage: 'assets/map-layer-rdp-legend.jpg',
                            type: 'tms',
                            id: 'goa-rdp-map',
                            url: 'https://mapwarper.net/mosaics/tile/2054/{z}/{x}/{y}.png',
<<<<<<< HEAD
                            attribution: 'RDP 2021 plans from Goa TCP https://tcp.goa.gov.in/',
=======
                            attribution: 'Regional Development Plan for Goa 2021, <a href="https://tcp.goa.gov.in/">Goa Town & Country Planning Department</a>. Georeferenced using <a href="https://mapwarper.net/layers/2054#Show_tab">Mapwarper</a>',
                            initiallyChecked: true
>>>>>>> 608eb55a
                        },
                        {
                            title: 'SOI Toposheets',
                            description: 'Survey of India',
                            headerImage: 'assets/map-layer-soi.png',
                            legendImage: 'assets/map-layer-soi-legend.png',
                            type: 'tms',
                            id: 'goa-soi-map',
                            url: 'https://indianopenmaps.fly.dev/soi/osm/{z}/{x}/{y}.webp',
                            attribution: 'Open Series Toposheets from Survey of India https://onlinemaps.surveyofindia.gov.in/FreeMapSpecification.aspx',
                        },
                        {
                            title: 'Goa CZMP',
                            description: 'Coastal Zone Management Plan 2019',
                            headerImage: 'assets/map-layer-czmp.png',
                            legendImage: 'assets/map-layer-czmp-legend.jpg',
                            type: 'tms',
                            id: 'goa-czmp-map',
                            url: 'https://indianopenmaps.fly.dev/not-so-open/coastal/goa/regulation/ncscm/{z}/{x}/{y}.webp',
                            attribution: 'Source: <a href="https://czmp.ncscm.res.in/">National Center For Sustainable Coastal Management</a> - Collected by <a href="https://datameet.org">Datameet Community</a>'
                        },
                        {
                            title: 'OpenStreetMap',
                            description: 'OpenStreetMap Data',
                            headerImage: 'assets/map-layer-osm.png',
                            type: 'osm',
                            layers: [
                                {
                                    id: 'osm-tiles',
                                    label: 'OpenStreetMap',
                                    sourceUrl: 'https://www.openstreetmap.org/copyright',
                                    location: 'Panaji'
                                }
                            ]
                        },
                        {
                            title: 'Construction Sites',
                            description: 'Construction Project Sites',
                            headerImage: 'assets/map-layer-construction.png',
                            type: 'geojson',
                            id: 'construction-sites',
                            data: geojsonData,
                            attribution: 'Construction project sites in Goa',
                            style: {
                                fill: false,
                                line: {
                                    color: '#ff0000',
                                    width: 2
                                },
                                label: {
                                    color: '#000000',
                                    size: 12,
                                    haloColor: '#ffffff',
                                    haloWidth: 2
                                }
                            }
                        },
                        {
                            title: '3D Terrain',
                            description: 'Terrain Controls',
                            headerImage: 'assets/map-layer-terrain.png',
                            type: 'terrain',
                            initiallyChecked: true
                        }
                    ];
                    
                    // if the layers= query parameter is set, handle setting initiallyChecked on those layers
                    const queryParams = getQueryParameters();
                    if (queryParams.layers) {
                        const activeLayers = queryParams.layers.split(',').map(s => s.trim());
                        console.log('active layers', activeLayers);
                        layersConfig = layersConfig.map(layer => {
                            layer.initiallyChecked = activeLayers.includes(layer.id);
                            return layer;
                        });
                    }
                    console.log('layers config', layersConfig);
                    // Add layer control with multiple groups including GeoJSON
                    const layerControl = new MapLayerControl(layersConfig);

                    const container = document.getElementById('layer-controls-container');
                    
                    // Hide loader and show controls
                    document.getElementById('layer-controls-loader').classList.add('hidden');
                    container.classList.remove('hidden');
                    
                    layerControl.renderToContainer(container, map);

                    // Initialize controls for layers that should be initially checked
                    const initiallyCheckedLayers = layersConfig.filter(layer => layer.initiallyChecked);
                    console.log('Initially checked layers:', initiallyCheckedLayers.map(l => l.title));

                    initiallyCheckedLayers.forEach(layer => {
                        // Find the checkbox for this layer using jQuery
                        const $checkbox = $(`label:has(span:contains("${layer.title}")) input[type="checkbox"]`);
                        if ($checkbox.length && !$checkbox.prop('checked')) {
                            $checkbox.prop('checked', true);
                            $checkbox.trigger('change');
                        }
                    });
                })
                .catch(error => {
                    console.error('Error loading GeoJSON:', error);
                    // Show error state in drawer
                    document.getElementById('layer-controls-loader').innerHTML = `
                        <div class="text-red-500">
                            <sl-icon name="exclamation-triangle"></sl-icon>
                            Error loading map layers. Please try refreshing the page.
                        </div>
                    `;
                });

            // Add navigation controls
            map.addControl(new mapboxgl.NavigationControl({
                showCompass: true,
                showZoom: false
            }));

            // Only set camera position if there's no hash in URL
            if (!window.location.hash) {
                setTimeout(() => {
                    map.flyTo({
                        center: [73.8274, 15.4406],
                        zoom: 9,
                        pitch: 28,
                        bearing: 0,
                        duration: 4000,
                        essential: true,
                        curve: 1.42,
                        speed: 0.6
                    });
                }, 2000);
            }
        });
    </script>
    <!-- Google tag (gtag.js) -->
    <script>
        if (window.location.hostname === 'amche.in') {
            // Load Google Analytics
            const gtagScript = document.createElement('script');
            gtagScript.async = true;
            gtagScript.src = 'https://www.googletagmanager.com/gtag/js?id=G-FBVGZ4HJV0';
            document.head.appendChild(gtagScript);
            window.dataLayer = window.dataLayer || [];
            function gtag() { dataLayer.push(arguments); }
            gtag('js', new Date());
            gtag('config', 'G-FBVGZ4HJV0');
            // Load Hotjar
            (function (h, o, t, j, a, r) {
                h.hj = h.hj || function () { (h.hj.q = h.hj.q || []).push(arguments) };
                h._hjSettings = { hjid: 5234909, hjsv: 6 };
                a = o.getElementsByTagName('head')[0];
                r = o.createElement('script'); r.async = 1;
                r.src = t + h._hjSettings.hjid + j + h._hjSettings.hjsv;
                a.appendChild(r);
            })(window, document, 'https://static.hotjar.com/c/hotjar-', '.js?sv=');
        }
    </script>
    <script>
        function navigateToSound(event) {
            event.preventDefault();
            const currentHash = window.location.hash;
            const baseUrl = window.location.origin;
            window.location.href = `${baseUrl}/sound/${currentHash}`;
        }
    </script>
    <!-- Modify the drawer initialization script -->
    <script>
        // Initialize drawer functionality after Shoelace components are ready
        customElements.whenDefined('sl-drawer').then(() => {
            const drawer = document.querySelector('.drawer-placement-start');
            const openButton = document.querySelector('#open-drawer');

            // Function to handle drawer state based on screen size
            function handleDrawerState() {
                if (window.innerWidth > 768) { // Desktop
                    drawer.show();
                } else { // Mobile
                    drawer.hide();
                }
            }

            // Initial state
            handleDrawerState();

            // Listen for window resize
            window.addEventListener('resize', handleDrawerState);

            // Toggle drawer when button is clicked
            openButton.addEventListener('click', () => drawer.show());
        });
    </script>
    <script>
        // Add this after your existing scripts
        const skeletonContainer = document.getElementById('skeleton-container');
        const numberOfSkeletons = 15;
        
        Array.from({ length: numberOfSkeletons }).forEach(() => {
            const skeleton = document.createElement('sl-skeleton');
            skeleton.className = 'skeleton-map-controls';
            skeleton.setAttribute('effect', 'pulse');
            skeletonContainer.appendChild(skeleton);
        });
    </script>
</body>

</html><|MERGE_RESOLUTION|>--- conflicted
+++ resolved
@@ -404,12 +404,8 @@
                             type: 'tms',
                             id: 'goa-rdp-map',
                             url: 'https://mapwarper.net/mosaics/tile/2054/{z}/{x}/{y}.png',
-<<<<<<< HEAD
-                            attribution: 'RDP 2021 plans from Goa TCP https://tcp.goa.gov.in/',
-=======
                             attribution: 'Regional Development Plan for Goa 2021, <a href="https://tcp.goa.gov.in/">Goa Town & Country Planning Department</a>. Georeferenced using <a href="https://mapwarper.net/layers/2054#Show_tab">Mapwarper</a>',
                             initiallyChecked: true
->>>>>>> 608eb55a
                         },
                         {
                             title: 'SOI Toposheets',
