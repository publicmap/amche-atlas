#map {
    width: 100%;
    height: 100%;
    position: absolute;
    top: 0;
    bottom: 0;
    z-index: 1;
}

/* Add new styles for the opacity control */
.opacity-control {
    background: white;
    border-radius: 4px;
    box-shadow: 0 0 0 2px rgba(0, 0, 0, 0.1);
    margin-bottom: 1px !important;
    padding: 8px;
}

.opacity-control button {
    background: white;
    border: none;
    cursor: pointer;
    font-weight: 500;
    padding: 6px 12px;
    border-radius: 4px;
    transition: all 0.2s ease;
    width: 100%;
    text-align: left;
}

.opacity-control button:hover {
    background: #f0f0f0;
}

.source-control {
    border-top: 1px solid #e5e5e5;
    padding: 8px 12px;
    max-height: 500px;
    overflow: hidden;
    transition: all .2s ease-in-out;
    opacity: 1;
    margin-top: 0;
    padding: 12px;
    border-top: none;
}

.source-control.collapsed {
    max-height: 0;
    opacity: 0;
    padding: 0;
    border-top: none;
}

.source-control .title {
    font-size: 12px;
    color: #666;
    margin-bottom: 4px;
}

.radio-group {
    display: flex;
    flex-direction: column;
    gap: 8px;
}

.radio-label {
    display: flex;
    align-items: center;
    gap: 4px;
    font-size: 12px;
    color: #333;
    cursor: pointer;
}

.radio-label input[type="radio"] {
    margin: 0;
    cursor: pointer;
}

/* Add padding to prevent controls from sticking to the edge */
.mapboxgl-ctrl.opacity-control {
    margin: 0 0 0 10px;
    /* Remove bottom margin */
    width: 200px;
    /* Set fixed width for consistency */
}

/* Update the margin between controls */
.mapboxgl-ctrl.opacity-control+.mapboxgl-ctrl.opacity-control {
    margin-top: 1px;
    /* Reduce gap between controls */
    border-top: 1px solid #e5e5e5;
    /* Add separator */
    border-radius: 0 0 4px 4px;
    /* Round only bottom corners */
}

/* Style first control's bottom corners when second control is present */
.mapboxgl-ctrl.opacity-control:has(+ .mapboxgl-ctrl.opacity-control) {
    border-radius: 4px 4px 0 0;
    /* Round only top corners */
    margin-bottom: 0;
}

/* Add these styles to fix mobile viewport height */
html,
body {
    height: 100%;
    margin: 0;
    padding: 0;
    overflow: hidden;
    position: relative;
    width: 100%;
}

/* Update the map container positioning */
#map {
    width: 100%;
    height: 100%;
    position: absolute;
    top: 0;
    left: 0;
    right: 0;
    bottom: 0;
}


/* Ensure attribution is visible */
.mapboxgl-ctrl-bottom-right {
    bottom: 0 !important;
    z-index: 2;
}

/* Update these styles */
html,
body {
    height: 100%;
    margin: 0;
    padding: 0;
    overflow: hidden;
    position: relative;
    width: 100%;
}

/* Update main container */
main {
    height: calc(100% - 56px);
    width: 100%;
    position: relative;
    overflow: hidden;
}

/* Update map container */
#map {
    width: 100%;
    height: 100%;
    position: absolute;
    top: 0;
    left: 0;
    right: 0;
    bottom: 0;
}


/* Add these styles in your existing style section */
.mapboxgl-ctrl-icon svg {
    display: block;
    margin: 2px;
}

.mapboxgl-ctrl-icon {
    padding: 5px;
    cursor: pointer;
    transition: background-color 0.2s;
}

.mapboxgl-ctrl-location {
    background: white;
    border: none;
    cursor: pointer;
    padding: 6px 10px;
    border-radius: 4px;
    font-size: 12px;
    color: #333;
    transition: background-color 0.2s;
}

.mapboxgl-ctrl-location:hover {
    background-color: #f0f0f0;
}

/* Add these to your existing styles */
.mapboxgl-ctrl-geolocate {
    display: flex !important;
    align-items: center;
    width: auto !important;
    min-width: 30px;
    white-space: nowrap;
}

.mapboxgl-ctrl-geolocate .mapboxgl-ctrl-icon {
    margin-right: 0;
    width: 20px;
    height: 20px;
}

.mapboxgl-ctrl-group {
    width: auto !important;
}

.mapboxgl-ctrl-group button {
    background-color: white;
}
.mapboxgl-ctrl button:not(:disabled):hover {
    background-color: white;
}

/* Add new styles for layer group cards */
.layer-group {
    background: #d6d6d6;
    overflow: hidden;
    opacity: 0.8;
}
.layer-group:hover {
    background: #e8e8e8;
    opacity: 1;
}

.layer-group:last-child {
    margin-bottom: 0;
}

/* Update group header styles */
.group-header {
    display: flex;
    align-items: center;
    padding: 12px;
    background: #f8f8f8;
    border-bottom: 1px solid #e5e5e5;
    position: relative;
    min-height: 48px;
}

.header-overlay {
    position: absolute;
    top: 0;
    left: 0;
    right: 0;
    bottom: 0;
    background: rgba(0, 0, 0, 0.4);
}

.header-label {
    display: flex;
    align-items: center;
    gap: 8px;
    width: 100%;
    cursor: pointer;
    position: relative;
    z-index: 1;
}

.group-header input[type="checkbox"] {
    margin: 0;
    filter: brightness(2); /* Make checkbox brighter when on dark background */
}

/* Add styles for the layer info section */
.layer-info {
    font-size: 0.75rem;
    color: #666;
    margin-top: 2px;
}

.layer-info a {
    color: #666;
    text-decoration: none;
}

.layer-info a:hover {
    text-decoration: underline;
}

/* Add existing styles from index.html */
.layer-control-wrapper {
    position: relative;
    margin: 0;
    z-index: 1;
}

.mapboxgl-ctrl.layer-control {
    width: 400px;
    background: #ffffff11;
    margin: 0;
    padding: 0 0 0 55px;
    transition: transform 0.2s ease;
    overflow-y: auto;
    max-height: calc(100vh - 180px);
    position: absolute;
    top: 0;
    left: 0;
    z-index: 1;
}
button.layer-control-toggle {
    width: 50px;
    height: 50px;
}
.layer-control-toggle {
    position: absolute;
    top: 0;
    left: 0;
    width: 50px;
    height: 50px;
    padding: 0;
    background: #fff;
    border: none;
    border-radius: 4px;
    box-shadow: 0 0 0 2px rgba(0,0,0,0.1);
    cursor: pointer;
    font-size: 18px;
    color: #333;
    display: flex;
    align-items: center;
    justify-content: center;
    transition: all 0.2s ease;
    z-index: 2;
}

.layer-control-toggle:hover {
    background: #f8f8f8;
}

.layer-control-toggle.is-open {
    background: #f8f8f8;
    color: #000;
}

.mapboxgl-ctrl.layer-control.no-transition {
    transition: none !important;
}

.mapboxgl-ctrl.layer-control.collapsed {
    transform: translateX(-420px);
}

@media (min-width: 768px) {
    .layer-control-wrapper {
        margin: 10px 0 0 10px;
    }
    
    .mapboxgl-ctrl.layer-control {
        max-width: 400px;
    }
}

/* Update header font style */
header h1 {
    font-family: 'Open Sans', sans-serif;
    font-weight: 600;  /* Semi-bold weight */
}

/* Add new style for close state */
.layer-control-toggle.is-open {
    font-size: 20px;  /* Slightly smaller for the × symbol */
}

/* Popup styles */
.map-popup {
    max-width: 320px;
}

.mapboxgl-popup-content {
    padding: 0;
    border-radius: 2px;
    box-shadow: 0 2px 8px rgba(0,0,0,0.08);
    background: white;
}

.mapboxgl-popup-close-button {
    padding: 0;
    width: 24px;
    height: 24px;
    color: #666;
    font-size: 16px;
    right: 6px;
    top: 6px;
}

.mapboxgl-popup-close-button:hover {
    background: none;
    color: #000;
}

/* Hover popup styles */
.hover-popup .mapboxgl-popup-content {
    background: white;
    color: black;
    padding: 4px 8px;
    font-size: 12px;
    border-radius: 2px;
}

.hover-popup .mapboxgl-popup-tip {
    border-top-color: white;
}

/* Ensure text is black in both hover and active popups */
.map-popup .text-sm,
.map-popup .text-2xl,
.hover-popup .text-sm {
    color: black !important;
}

/* Update legend container styles */
.legend-container {
    border-top: 1px solid rgba(0,0,0,0.1);
    padding-top: 1rem;
    max-height: 300px; /* Limit maximum height */
    overflow: hidden;
    transition: max-height 0.3s ease;
}

/* Style the legend toggle button */
.legend-container button {
    font-size: 0.875rem;
    padding: 0.25rem 0;
    width: 100%;
    text-align: left;
    display: flex;
    align-items: center;
    gap: 0.5rem;
}

/* Style the legend icon */
.legend-container .legend-icon {
    display: inline-block;
    font-size: 0.75rem;
    transition: transform 0.2s ease;
    width: 16px;
    text-align: center;
}

/* Style the legend content wrapper */
.legend-content {
    overflow-y: auto;
    max-height: 250px; /* Limit scrollable area height */
    margin-right: -8px; /* Compensate for scrollbar */
    padding-right: 8px;
    scrollbar-width: thin;
    scrollbar-color: rgba(0,0,0,0.2) transparent;
}

/* Style the legend image */
.legend-content img {
    max-width: 100%;
    height: auto;
    margin-top: 0.5rem;
    border-radius: 4px;
    box-shadow: 0 1px 3px rgba(0,0,0,0.1);
}

/* Webkit scrollbar styles */
.legend-content::-webkit-scrollbar {
    width: 6px;
}

.legend-content::-webkit-scrollbar-track {
    background: transparent;
}

.legend-content::-webkit-scrollbar-thumb {
    background-color: rgba(0,0,0,0.2);
    border-radius: 3px;
}

/* When legend is hidden */
.legend-content.hidden {
    max-height: 0;
    margin-top: 0;
}

/* Modal styles */
.legend-modal {
    position: fixed;
    top: 0;
    left: 0;
    right: 0;
    bottom: 0;
    background-color: rgba(0, 0, 0, 0.75);
    display: flex;
    align-items: center;
    justify-content: center;
    z-index: 9999;
    opacity: 0;
    visibility: hidden;
    transition: opacity 0.3s ease, visibility 0.3s ease;
}

.legend-modal:not(.hidden) {
    opacity: 1;
    visibility: visible;
}

.legend-modal-content {
    background: white;
    padding: 1rem;
    border-radius: 8px;
    position: relative;
    max-width: 90vw;
    max-height: 90vh;
    overflow: auto;
    box-shadow: 0 4px 6px rgba(0, 0, 0, 0.1);
}

.legend-modal-content img {
    display: block;
    max-width: 100%;
    height: auto;
}

.legend-modal-close {
    position: absolute;
    top: 0.5rem;
    right: 0.5rem;
    width: 2rem;
    height: 2rem;
    border-radius: 50%;
    background: white;
    border: none;
    box-shadow: 0 2px 4px rgba(0, 0, 0, 0.1);
    cursor: pointer;
    display: flex;
    align-items: center;
    justify-content: center;
    font-size: 1.5rem;
    color: #666;
    transition: all 0.2s ease;
}

.legend-modal-close:hover {
    background: #f0f0f0;
    color: #000;
}

/* Update legend image cursor */
.legend-content img {
    cursor: pointer;
    transition: opacity 0.2s ease;
}

.legend-content img:hover {
    opacity: 0.9;
}

<<<<<<< HEAD
/* Update drawer styles to prevent closing on outside click */
sl-drawer::part(overlay) {
    background: none;
    pointer-events: none; /* Prevent overlay from capturing clicks */
}

sl-drawer::part(panel) {
    background: rgba(255, 255, 255, 0.9);
    backdrop-filter: blur(8px);
    border-right: 1px solid rgba(0, 0, 0, 0.1);
    pointer-events: auto; /* Enable clicks on the panel */
=======
/* Update opacity toggle button styles */
button.opacity-toggle {
    margin-left: auto !important;
    width: 20px !important;
    height: 20px !important;
    border-radius: 50% !important;
    padding: 0 !important;
    border: 2px solid #ddd !important;
    cursor: pointer !important;
    transition: all 0.2s ease !important;
    display: flex !important;
    align-items: center !important;
    justify-content: center !important;
    font-size: 0 !important;
    background: white !important;
}

button.opacity-toggle[data-opacity="0.5"] {
    background: #999 !important;
}

button.opacity-toggle:hover {
    border-color: #999 !important;
}

button.opacity-toggle.hidden {
    display: none !important;
}

/* Remove old opacity control styles */
.opacity-control {
    display: none;
>>>>>>> 31180aeb
}<|MERGE_RESOLUTION|>--- conflicted
+++ resolved
@@ -552,7 +552,6 @@
     opacity: 0.9;
 }
 
-<<<<<<< HEAD
 /* Update drawer styles to prevent closing on outside click */
 sl-drawer::part(overlay) {
     background: none;
@@ -563,8 +562,8 @@
     background: rgba(255, 255, 255, 0.9);
     backdrop-filter: blur(8px);
     border-right: 1px solid rgba(0, 0, 0, 0.1);
-    pointer-events: auto; /* Enable clicks on the panel */
-=======
+    pointer-events: auto;
+ } /* Enable clicks on the panel */
 /* Update opacity toggle button styles */
 button.opacity-toggle {
     margin-left: auto !important;
@@ -597,5 +596,4 @@
 /* Remove old opacity control styles */
 .opacity-control {
     display: none;
->>>>>>> 31180aeb
 }